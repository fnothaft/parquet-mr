/**
 * Copyright 2012 Twitter, Inc.
 *
 * Licensed under the Apache License, Version 2.0 (the "License");
 * you may not use this file except in compliance with the License.
 * You may obtain a copy of the License at
 *
 * http://www.apache.org/licenses/LICENSE-2.0
 *
 * Unless required by applicable law or agreed to in writing, software
 * distributed under the License is distributed on an "AS IS" BASIS,
 * WITHOUT WARRANTIES OR CONDITIONS OF ANY KIND, either express or implied.
 * See the License for the specific language governing permissions and
 * limitations under the License.
 */
package parquet.hadoop.metadata;

import java.util.Set;

import parquet.column.Encoding;
import parquet.column.statistics.Statistics;
import parquet.schema.PrimitiveType.PrimitiveTypeName;

/**
 * Column meta data for a block stored in the file footer and passed in the InputSplit
 * @author Julien Le Dem
 */
abstract public class ColumnChunkMetaData {

  public static ColumnChunkMetaData get(
      ColumnPath path,
      PrimitiveTypeName type,
      CompressionCodecName codec,
      Set<Encoding> encodings,
      Statistics statistics,
      long firstDataPage,
      long dictionaryPageOffset,
      long valueCount,
      long totalSize,
      long totalUncompressedSize) {
    // to save space we store those always positive longs in ints when they fit.
    if (positiveLongFitsInAnInt(firstDataPage)
        && positiveLongFitsInAnInt(dictionaryPageOffset)
        && positiveLongFitsInAnInt(valueCount)
        && positiveLongFitsInAnInt(totalSize)
        && positiveLongFitsInAnInt(totalUncompressedSize)) {
      return new IntColumnChunkMetaData(
          path, type, codec, encodings,
          statistics,
          firstDataPage,
          dictionaryPageOffset,
          valueCount,
          totalSize,
          totalUncompressedSize);
    } else {
      return new LongColumnChunkMetaData(
          path, type, codec, encodings,
          statistics,
          firstDataPage,
          dictionaryPageOffset,
          valueCount,
          totalSize,
          totalUncompressedSize);
    }
  }

  /**
   * @return the offset of the first byte in the chunk
   */
  public long getStartingPos() {
    long dictionaryPageOffset = getDictionaryPageOffset();
    long firstDataPageOffset = getFirstDataPageOffset();
    if (dictionaryPageOffset > 0 && dictionaryPageOffset < firstDataPageOffset) {
      // if there's a dictionary and it's before the first data page, start from there
      return dictionaryPageOffset;
    }
    return firstDataPageOffset;
  }

  /**
   * checks that a positive long value fits in an int.
   * (reindexed on Integer.MIN_VALUE)
   * @param value
   * @return whether it fits
   */
  protected static boolean positiveLongFitsInAnInt(long value) {
    return (value >= 0) && (value + Integer.MIN_VALUE <= Integer.MAX_VALUE);
  }

  // we save 3 references by storing together the column properties that have few distinct values
  private final ColumnChunkProperties properties;

  protected ColumnChunkMetaData(ColumnChunkProperties columnChunkProperties) {
    this.properties = columnChunkProperties;
  }

  public CompressionCodecName getCodec() {
    return properties.getCodec();
  }

  /**
   *
   * @return column identifier
   */
  public ColumnPath getPath() {
    return properties.getPath();
  }

  /**
   * @return type of the column
   */
  public PrimitiveTypeName getType() {
    return properties.getType();
  }

  /**
   * @return start of the column data offset
   */
  abstract public long getFirstDataPageOffset();

  /**
   * @return the location of the dictionary page if any
   */
  abstract public long getDictionaryPageOffset();

  /**
   * @return count of values in this block of the column
   */
  abstract public long getValueCount();

  /**
   * @return the totalUncompressedSize
   */
  abstract public long getTotalUncompressedSize();

  /**
   * @return the totalSize
   */
  abstract public long getTotalSize();

  /**
   * @return the stats for this column
   */
  abstract public Statistics getStatistics();

  /**
   * @return all the encodings used in this column
   */
  public Set<Encoding> getEncodings() {
    return properties.getEncodings();
  }


  @Override
  public String toString() {
    return "ColumnMetaData{" + properties.toString() + ", " + getFirstDataPageOffset() + "}";
  }
}

class IntColumnChunkMetaData extends ColumnChunkMetaData {

  private final int firstDataPage;
  private final int dictionaryPageOffset;
  private final int valueCount;
  private final int totalSize;
  private final int totalUncompressedSize;
  private final Statistics statistics;

  /**
   * @param path column identifier
   * @param type type of the column
   * @param codec
   * @param encodings
   * @param statistics
   * @param firstDataPage
   * @param dictionaryPageOffset
   * @param valueCount
   * @param totalSize
   * @param totalUncompressedSize
   */
  IntColumnChunkMetaData(
      ColumnPath path,
      PrimitiveTypeName type,
      CompressionCodecName codec,
      Set<Encoding> encodings,
      Statistics statistics,
      long firstDataPage,
      long dictionaryPageOffset,
      long valueCount,
      long totalSize,
      long totalUncompressedSize) {
    super(ColumnChunkProperties.get(path, type, codec, encodings));
    this.firstDataPage = positiveLongToInt(firstDataPage);
    this.dictionaryPageOffset = positiveLongToInt(dictionaryPageOffset);
    this.valueCount = positiveLongToInt(valueCount);
    this.totalSize = positiveLongToInt(totalSize);
    this.totalUncompressedSize = positiveLongToInt(totalUncompressedSize);
    this.statistics = statistics;
  }

  /**
   * stores a positive long into an int (assuming it fits)
   * @param value
   * @return
   */
  private int positiveLongToInt(long value) {
    if (!ColumnChunkMetaData.positiveLongFitsInAnInt(value)) {
      throw new IllegalArgumentException("value should be positive and fit in an int: " + value);
    }
    return (int)(value + Integer.MIN_VALUE);
  }

  /**
   * turns the int back into a positive long
   * @param value
   * @return
   */
  private long intToPositiveLong(int value) {
    return (long)value - Integer.MIN_VALUE;
  }

  /**
   * @return start of the column data offset
   */
  public long getFirstDataPageOffset() {
    return intToPositiveLong(firstDataPage);
  }

  /**
   * @return the location of the dictionary page if any
   */
  public long getDictionaryPageOffset() {
    return intToPositiveLong(dictionaryPageOffset);
  }

  /**
   * @return count of values in this block of the column
   */
  public long getValueCount() {
    return intToPositiveLong(valueCount);
  }

  /**
   * @return the totalUncompressedSize
   */
  public long getTotalUncompressedSize() {
    return intToPositiveLong(totalUncompressedSize);
  }

  /**
   * @return the totalSize
   */
  public long getTotalSize() {
    return intToPositiveLong(totalSize);
  }

  /**
   * @return the stats for this column
   */
  public Statistics getStatistics() {
   return statistics;
  }
}
class LongColumnChunkMetaData extends ColumnChunkMetaData {

  private final long firstDataPageOffset;
  private final long dictionaryPageOffset;
  private final long valueCount;
  private final long totalSize;
  private final long totalUncompressedSize;
  private final Statistics statistics;

  /**
   * @param path column identifier
   * @param type type of the column
   * @param codec
   * @param encodings
<<<<<<< HEAD
   * @param statistics
   * @param firstDataPage
=======
   * @param firstDataPageOffset
>>>>>>> 76d05fa7
   * @param dictionaryPageOffset
   * @param valueCount
   * @param totalSize
   * @param totalUncompressedSize
   */
  LongColumnChunkMetaData(
<<<<<<< HEAD
      ColumnPath path,
      PrimitiveTypeName type,
      CompressionCodecName codec,
      Set<Encoding> encodings,
      Statistics statistics,
      long firstDataPage,
=======
      ColumnPath path, PrimitiveTypeName type, CompressionCodecName codec, Set<Encoding> encodings,
      long firstDataPageOffset,
>>>>>>> 76d05fa7
      long dictionaryPageOffset,
      long valueCount,
      long totalSize,
      long totalUncompressedSize) {
    super(ColumnChunkProperties.get(path, type, codec, encodings));
    this.firstDataPageOffset = firstDataPageOffset;
    this.dictionaryPageOffset = dictionaryPageOffset;
    this.valueCount = valueCount;
    this.totalSize = totalSize;
    this.totalUncompressedSize = totalUncompressedSize;
    this.statistics = statistics;
  }

  /**
   * @return start of the column data offset
   */
  public long getFirstDataPageOffset() {
    return firstDataPageOffset;
  }

  /**
   * @return the location of the dictionary page if any
   */
  public long getDictionaryPageOffset() {
    return dictionaryPageOffset;
  }

  /**
   * @return count of values in this block of the column
   */
  public long getValueCount() {
    return valueCount;
  }

  /**
   * @return the totalUncompressedSize
   */
  public long getTotalUncompressedSize() {
    return totalUncompressedSize;
  }

  /**
   * @return the totalSize
   */
  public long getTotalSize() {
    return totalSize;
  }

  /**
   * @return the stats for this column
   */
  public Statistics getStatistics() {
   return statistics;
  }
}
<|MERGE_RESOLUTION|>--- conflicted
+++ resolved
@@ -275,29 +275,20 @@
    * @param type type of the column
    * @param codec
    * @param encodings
-<<<<<<< HEAD
    * @param statistics
-   * @param firstDataPage
-=======
    * @param firstDataPageOffset
->>>>>>> 76d05fa7
    * @param dictionaryPageOffset
    * @param valueCount
    * @param totalSize
    * @param totalUncompressedSize
    */
   LongColumnChunkMetaData(
-<<<<<<< HEAD
       ColumnPath path,
       PrimitiveTypeName type,
       CompressionCodecName codec,
       Set<Encoding> encodings,
       Statistics statistics,
-      long firstDataPage,
-=======
-      ColumnPath path, PrimitiveTypeName type, CompressionCodecName codec, Set<Encoding> encodings,
       long firstDataPageOffset,
->>>>>>> 76d05fa7
       long dictionaryPageOffset,
       long valueCount,
       long totalSize,
