--- conflicted
+++ resolved
@@ -188,7 +188,7 @@
   }
 
 
-  private <T extends TBase<?,?>,S> void shouldDoProjection(Configuration conf,T recordToWrite,S exptectedReadResult, Class<? extends TBase<?,?>> thriftClass) throws Exception {
+  private <T extends TBase<?,?>> void shouldDoProjection(Configuration conf,T recordToWrite,T exptectedReadResult, Class<? extends TBase<?,?>> thriftClass) throws Exception {
     final Path parquetFile = new Path("target/test/TestParquetToThriftReadProjection/file.parquet");
     final FileSystem fs = parquetFile.getFileSystem(conf);
     if (fs.exists(parquetFile)) {
@@ -206,25 +206,17 @@
     w.write(new BytesWritable(baos.toByteArray()));
     w.close();
 
-    //S could be TBASE or Scrooge
-    final ParquetThriftInputFormat<S> parquetThriftInputFormat = new ParquetThriftInputFormat<S>();
+
+    final ParquetThriftInputFormat<T> parquetThriftInputFormat = new ParquetThriftInputFormat<T>();
     final Job job = new Job(conf, "read");
     job.setInputFormatClass(ParquetThriftInputFormat.class);
     ParquetThriftInputFormat.setInputPaths(job, parquetFile);
     final JobID jobID = new JobID("local", 1);
-<<<<<<< HEAD
-    List<InputSplit> splits = parquetThriftInputFormat.getSplits(new JobContext(ContextUtil.getConfiguration(job), jobID));
-    S readValue = null;
-    for (InputSplit split : splits) {
-      TaskAttemptContext taskAttemptContext = new TaskAttemptContext(ContextUtil.getConfiguration(job), new TaskAttemptID(new TaskID(jobID, true, 1), 0));
-      final RecordReader<Void, S> reader = parquetThriftInputFormat.createRecordReader(split, taskAttemptContext);
-=======
     List<InputSplit> splits = parquetThriftInputFormat.getSplits(ContextUtil.newJobContext(ContextUtil.getConfiguration(job), jobID));
     T readValue = null;
     for (InputSplit split : splits) {
       TaskAttemptContext taskAttemptContext = ContextUtil.newTaskAttemptContext(ContextUtil.getConfiguration(job), new TaskAttemptID(new TaskID(jobID, true, 1), 0));
       final RecordReader<Void, T> reader = parquetThriftInputFormat.createRecordReader(split, taskAttemptContext);
->>>>>>> a609147c
       reader.initialize(split, taskAttemptContext);
       if (reader.nextKeyValue()) {
         readValue = reader.getCurrentValue();
